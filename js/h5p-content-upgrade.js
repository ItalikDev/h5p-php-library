/*jshint -W083 */
var H5PUpgrades = H5PUpgrades || {};

(function ($) {
  var info, $container, librariesCache = {};

  // Initialize
  $(document).ready(function () {
    // Get library info
    info = H5PIntegration.getLibraryInfo();

    // Get and reset container
    $container = $('#h5p-admin-container').html('<p>' + info.message + '</p>');

    // Make it possible to select version
    var $version = $(getVersionSelect(info.versions)).appendTo($container);

    // Add "go" button
    $('<button/>', {
      class: 'h5p-admin-upgrade-button',
      text: info.buttonLabel,
      click: function () {
        // Start new content upgrade
        new ContentUpgrade($version.val());
      }
    }).appendTo($container);
  });

  /**
   * Generate html for version select.
   *
   * @param {Object} versions
   * @returns {String}
   */
  var getVersionSelect = function (versions) {
    var html = '';
    for (var id in versions) {
      html += '<option value="' + id + '">' + versions[id] + '</option>';
    }
    if (html !== '') {
      html = '<select>' + html + '</select>';
      return html;
    }
  };

  /**
   * Private. Helps process each property on the given object asynchronously in serial order.
   *
   * @param {Object} obj
   * @param {Function} process
   * @param {Function} finished
   */
  var asyncSerial = function (obj, process, finished) {
    var id, isArray = obj instanceof Array;

    // Keep track of each property that belongs to this object.
    if (!isArray) {
      var ids = [];
      for (id in obj) {
        if (obj.hasOwnProperty(id)) {
          ids.push(id);
        }
      }
    }

    var i = -1; // Keeps track of the current property

    /**
     * Private. Process the next property
     */
    var next = function () {
      id = isArray ? i : ids[i];
      process(id, obj[id], check);
    };

    /**
     * Private. Check if we're done or have an error.
     *
     * @param {String} err
     */
    var check = function (err) {
      // We need to use a real async function in order for the stack to clear.
      setTimeout(function () {
        i++;
        if (i === (isArray ? obj.length : ids.length) || (err !== undefined && err !== null)) {
          finished(err);
        }
        else {
          next();
        }
      }, 0);
    };

    check(); // Start
  };

  /**
   * Make it easy to keep track of version details.
   *
   * @param {String} version
   * @param {Number} libraryId
   * @returns {_L1.Version}
   */
  function Version(version, libraryId) {
    if (libraryId !== undefined) {
      version = info.versions[libraryId];

      // Public
      this.libraryId = libraryId;
    }
    var versionSplit = version.split('.', 3);

    // Public
    this.major = versionSplit[0];
    this.minor = versionSplit[1];

    /**
     * Public. Custom string for this object.
     *
     * @returns {String}
     */
    this.toString = function () {
      return version;
    };
  }

  /**
   * Displays a throbber in the status field.
   *
   * @param {String} msg
   * @returns {_L1.Throbber}
   */
  function Throbber(msg) {
    var $throbber = H5PUtils.throbber(msg);
    $container.html('').append($throbber);

    /**
     * Makes it possible to set the progress.
     *
     * @param {String} progress
     */
    this.setProgress = function (progress) {
      $throbber.text(msg + ' ' + progress);
    };
  }

  /**
   * Start a new content upgrade.
   *
   * @param {Number} libraryId
   * @returns {_L1.ContentUpgrade}
   */
  function ContentUpgrade(libraryId) {
    var self = this;

    // Get selected version
    self.version = new Version(null, libraryId);

    // Create throbber with loading text and progress
    self.throbber = new Throbber(info.inProgress.replace('%ver', self.version));

    // Get the next batch
    self.nextBatch({
      libraryId: libraryId,
      token: info.token
    });
  }

  /**
   * Get the next batch and start processing it.
   *
   * @param {Object} outData
   */
  ContentUpgrade.prototype.nextBatch = function (outData) {
    var self = this;

    $.post(info.infoUrl, outData, function (inData) {
      if (!(inData instanceof Object)) {
        // Print errors from backend
        return self.setStatus(inData);
      }
      if (inData.left === 0) {
        // Nothing left to process
        return self.setStatus(info.done);
      }

      self.left = inData.left;
      self.token = inData.token;

      // Start processing
      self.processBatch(inData.params);
    });
  };

  /**
   * Set current status message.
   *
   * @param {String} msg
   */
  ContentUpgrade.prototype.setStatus = function (msg) {
    $container.html(msg);
  };

  /**
   * Process the given parameters.
   *
   * @param {Object} parameters
   */
  ContentUpgrade.prototype.processBatch = function (parameters) {
    var self = this;
    var upgraded = {}; // Track upgraded params

    var current = 0; // Track progress
    asyncSerial(parameters, function (id, params, next) {
<<<<<<< HEAD

      // Make params possible to work with
      params = JSON.parse(params);
=======
      try {
        // Make params possible to work with
        params = JSON.parse(params);
        if (!(params instanceof Object)) {
          throw true;
        }
      }
      catch (event) {
        return next(info.errorContent.replace('%id', id) + ' ' + info.errorParamsBroken);
      }
>>>>>>> a8e68543

      // Upgrade this content.
      self.upgrade(info.library.name, new Version(info.library.version), self.version, params, function (err, params) {
        if (err) {
          return next(info.errorContent.replace('%id', id) + ' ' + err);
        }

        upgraded[id] = JSON.stringify(params);

        current++;
        self.throbber.setProgress(Math.round((info.total - self.left + current) / (info.total / 100)) + ' %');
        next();
      });

    }, function (err) {
      // Finished with all parameters that came in
      if (err) {
        return self.setStatus('<p>' + info.error + '<br/>' + err + '</p>');
      }

      // Save upgraded content and get next round of data to process
      self.nextBatch({
        libraryId: self.version.libraryId,
        token: self.token,
        params: JSON.stringify(upgraded)
      });
    });
  };

  /**
   * Upgade the given content.
   *
   * @param {String} name
   * @param {Version} oldVersion
   * @param {Version} newVersion
   * @param {Object} params
   * @param {Function} next
   * @returns {undefined}
   */
  ContentUpgrade.prototype.upgrade = function (name, oldVersion, newVersion, params, next) {
    var self = this;

    // Load library details and upgrade routines
    self.loadLibrary(name, newVersion, function (err, library) {
      if (err) {
        return next(err);
      }

      // Run upgrade routines on params
      self.processParams(library, oldVersion, newVersion, params, function (err, params) {
        if (err) {
          return next(err);
        }

        // Check if any of the sub-libraries need upgrading
        asyncSerial(library.semantics, function (index, field, next) {
          self.processField(field, params[field.name], function (err, upgradedParams) {
            if (upgradedParams) {
              params[field.name] = upgradedParams;
            }
            next(err);
          });
        }, function (err) {
          next(err, params);
        });
      });
    });
  };

  /**
   * Load library data needed for content upgrade.
   *
   * @param {String} name
   * @param {Version} version
   * @param {Function} next
   */
  ContentUpgrade.prototype.loadLibrary = function (name, version, next) {
    var self = this;

    var key = name + '/' + version.major + '/' + version.minor;
    if (librariesCache[key] !== undefined) {
      // Library has been loaded before. Return cache.
      next(null, librariesCache[key]);
      return;
    }

    $.ajax({
      dataType: 'json',
      cache: true,
      url: info.libraryBaseUrl + '/' + key
    }).fail(function () {
      next(info.errorData.replace('%lib', name + ' ' + version));
    }).done(function (library) {
      librariesCache[key] = library;

      if (library.upgradesScript) {
        self.loadScript(library.upgradesScript, function (err) {
          if (err) {
            err = info.errorScript.replace('%lib', name + ' ' + version);
          }
          next(err, library);
        });
      }
      else {
        next(null, library);
      }
    });
  };

  /**
   * Load script with upgrade hooks.
   *
   * @param {String} url
   * @param {Function} next
   */
  ContentUpgrade.prototype.loadScript = function (url, next) {
    $.ajax({
      dataType: 'script',
      cache: true,
      url: url
    }).fail(function () {
      next(true);
    }).done(function () {
      next();
    });
  };

  /**
   * Run upgrade hooks on params.
   *
   * @param {Object} library
   * @param {Version} oldVersion
   * @param {Version} newVersion
   * @param {Object} params
   * @param {Function} next
   */
  ContentUpgrade.prototype.processParams = function (library, oldVersion, newVersion, params, next) {
    if (H5PUpgrades[library.name] === undefined) {
      if (library.upgradesScript) {
        // Upgrades script should be loaded so the upgrades should be here.
        return next(info.errorScript.replace('%lib', library.name + ' ' + newVersion));
      }

      // No upgrades script. Move on
      return next(null, params);
    }

    // Run upgrade hooks. Start by going through major versions
    asyncSerial(H5PUpgrades[library.name], function (major, minors, nextMajor) {
      if (major < oldVersion.major || major > newVersion.major) {
        // Older than the current version or newer than the selected
        nextMajor();
      }
      else {
        // Go through the minor versions for this major version
        asyncSerial(minors, function (minor, upgrade, nextMinor) {
          if (minor <= oldVersion.minor || minor > newVersion.minor) {
            // Older than or equal to the current version or newer than the selected
            nextMinor();
          }
          else {
            // We found an upgrade hook, run it
            var unnecessaryWrapper = (upgrade.contentUpgrade !== undefined ? upgrade.contentUpgrade : upgrade);

            try {
              unnecessaryWrapper(params, function (err, upgradedParams) {
                params = upgradedParams;
                nextMinor(err);
              });
            }
            catch (err) {
              next(err);
            }
          }
        }, nextMajor);
      }
    }, function (err) {
      next(err, params);
    });
  };

  /**
   * Process parameter fields to find and upgrade sub-libraries.
   *
   * @param {Object} field
   * @param {Object} params
   * @param {Function} next
   */
  ContentUpgrade.prototype.processField = function (field, params, next) {
    var self = this;

    if (params === undefined) {
      return next();
    }

    switch (field.type) {
      case 'library':
        if (params.library === undefined || params.params === undefined) {
          return next();
        }

        // Look for available upgrades
        var usedLib = params.library.split(' ', 2);
        for (var i = 0; i < field.options.length; i++) {
          var availableLib = field.options[i].split(' ', 2);
          if (availableLib[0] === usedLib[0]) {
            if (availableLib[1] === usedLib[1]) {
              return next(); // Same version
            }

            // We have different versions
            var usedVer = new Version(usedLib[1]);
            var availableVer = new Version(availableLib[1]);
            if (usedVer.major > availableVer.major || (usedVer.major === availableVer.major && usedVer.minor >= availableVer.minor)) {
              return next(); // Larger or same version that's available
            }

            // A newer version is available, upgrade params
            return self.upgrade(availableLib[0], usedVer, availableVer, params.params, function (err, upgraded) {
              if (!err) {
                params.library = availableLib[0] + ' ' + availableVer.major + '.' + availableVer.minor;
                params.params = upgraded;
              }
              next(err, params);
            });
          }
        }
        next();
        break;

      case 'group':
        if (field.fields.length === 1) {
          // Single field to process, wrapper will be skipped
          self.processField(field.fields[0], params, function (err, upgradedParams) {
            if (upgradedParams) {
              params = upgradedParams;
            }
            next(err, params);
          });
        }
        else {
          // Go through all fields in the group
          asyncSerial(field.fields, function (index, subField, next) {
            self.processField(subField, params[subField.name], function (err, upgradedParams) {
              if (upgradedParams) {
                params[subField.name] = upgradedParams;
              }
              next(err);
            });
          }, function (err) {
            next(err, params);
          });
        }
        break;

      case 'list':
        // Go trough all params in the list
        asyncSerial(params, function (index, subParams, next) {
          self.processField(field.field, subParams, function (err, upgradedParams) {
            if (upgradedParams) {
              params[index] = upgradedParams;
            }
            next(err);
          });
        }, function (err) {
          next(err, params);
        });
        break;

      default:
        next();
    }
  };

})(H5P.jQuery);<|MERGE_RESOLUTION|>--- conflicted
+++ resolved
@@ -212,11 +212,7 @@
 
     var current = 0; // Track progress
     asyncSerial(parameters, function (id, params, next) {
-<<<<<<< HEAD
-
-      // Make params possible to work with
-      params = JSON.parse(params);
-=======
+
       try {
         // Make params possible to work with
         params = JSON.parse(params);
@@ -227,7 +223,6 @@
       catch (event) {
         return next(info.errorContent.replace('%id', id) + ' ' + info.errorParamsBroken);
       }
->>>>>>> a8e68543
 
       // Upgrade this content.
       self.upgrade(info.library.name, new Version(info.library.version), self.version, params, function (err, params) {
