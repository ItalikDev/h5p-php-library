/**
 * @class
 * @augments H5P.EventDispatcher
 * @param {Object} displayOptions
 * @param {boolean} displayOptions.export Triggers the display of the 'Download' button
 * @param {boolean} displayOptions.copyright Triggers the display of the 'Copyright' button
 * @param {boolean} displayOptions.embed Triggers the display of the 'Embed' button
 * @param {boolean} displayOptions.icon Triggers the display of the 'H5P icon' link
 */
H5P.ActionBar = (function ($, EventDispatcher) {
  "use strict";

  function ActionBar(displayOptions) {
    EventDispatcher.call(this);

    /** @alias H5P.ActionBar# */
    var self = this;

    var hasActions = false;

    // Create action bar
    var $actions = H5P.jQuery('<ul class="h5p-actions"></ul>');

    /**
     * Helper for creating action bar buttons.
     *
     * @private
     * @param {string} type
     * @param {string} customClass Instead of type class
     */
    var addActionButton = function (type, customClass) {
      /**
       * Handles selection of action
       */
      var handler = function () {
        self.trigger(type);
      };
<<<<<<< HEAD
      let $actionList = H5P.jQuery('<li/>', {
=======
      var $actionButton = H5P.jQuery('<li/>', {
>>>>>>> 573d1baa
        'class': 'h5p-button h5p-noselect h5p-' + (customClass ? customClass : type),
        appendTo: $actions
      });

<<<<<<< HEAD
      let $actionButton = H5P.jQuery('<span/>', {
        role: 'button',
=======
      H5P.jQuery('<button/>', {
>>>>>>> 573d1baa
        tabindex: 0,
        'aria-label': H5P.t(type + 'Description'),
        html: H5P.t(type),
        on: {
          click: handler,
          keypress: function (e) {
            if (e.which === 32) {
              handler();
              e.preventDefault(); // (since return false will block other inputs)
            }
          }
        },
<<<<<<< HEAD
        appendTo: $actionList
=======
        appendTo: $actionButton
>>>>>>> 573d1baa
      });

      new H5P.Tooltip($actionButton.get(0));

      hasActions = true;
    };

    // Register action bar buttons
    if (displayOptions.export || displayOptions.copy) {
      // Add export button
      addActionButton('reuse', 'export');
    }
    if (displayOptions.copyright) {
      addActionButton('copyrights');
    }
    if (displayOptions.embed) {
      addActionButton('embed');
    }
    if (displayOptions.icon) {
      // Add about H5P button icon
      H5P.jQuery('<li><a class="h5p-link" href="http://h5p.org" target="_blank" title="' + H5P.t('h5pDescription') + '"></a></li>').appendTo($actions);
      hasActions = true;
    }

    /**
     * Returns a reference to the dom element
     *
     * @return {H5P.jQuery}
     */
    self.getDOMElement = function () {
      return $actions;
    };

    /**
     * Does the actionbar contain actions?
     *
     * @return {Boolean}
     */
    self.hasActions = function () {
      return hasActions;
    };
  }

  ActionBar.prototype = Object.create(EventDispatcher.prototype);
  ActionBar.prototype.constructor = ActionBar;

  return ActionBar;

})(H5P.jQuery, H5P.EventDispatcher);<|MERGE_RESOLUTION|>--- conflicted
+++ resolved
@@ -35,21 +35,13 @@
       var handler = function () {
         self.trigger(type);
       };
-<<<<<<< HEAD
+
       let $actionList = H5P.jQuery('<li/>', {
-=======
-      var $actionButton = H5P.jQuery('<li/>', {
->>>>>>> 573d1baa
         'class': 'h5p-button h5p-noselect h5p-' + (customClass ? customClass : type),
         appendTo: $actions
       });
 
-<<<<<<< HEAD
-      let $actionButton = H5P.jQuery('<span/>', {
-        role: 'button',
-=======
       H5P.jQuery('<button/>', {
->>>>>>> 573d1baa
         tabindex: 0,
         'aria-label': H5P.t(type + 'Description'),
         html: H5P.t(type),
@@ -62,11 +54,7 @@
             }
           }
         },
-<<<<<<< HEAD
         appendTo: $actionList
-=======
-        appendTo: $actionButton
->>>>>>> 573d1baa
       });
 
       new H5P.Tooltip($actionButton.get(0));
