/* General CSS for H5P. Licensed under the MIT License.*/

/* Custom H5P font to use for icons. */
@font-face {
  font-family: 'h5p';
<<<<<<< HEAD
  src:    url('../fonts/h5p-core-16.eot?vqz3xj');
  src:    url('../fonts/h5p-core-16.eot?vqz3xj#iefix') format('embedded-opentype'),
  url('../fonts/h5p-core-16.ttf?vqz3xj') format('truetype'),
  url('../fonts/h5p-core-16.woff?vqz3xj') format('woff'),
  url('../fonts/h5p-core-16.svg?vqz3xj#h5p-core-16') format('svg');
=======
  src:    url('../fonts/h5p-core-16.eot?80e76o');
  src:    url('../fonts/h5p-core-16.eot?80e76o#iefix') format('embedded-opentype'),
  url('../fonts/h5p-core-16.ttf?80e76o') format('truetype'),
  url('../fonts/h5p-core-16.woff?80e76o') format('woff'),
  url('../fonts/h5p-core-16.svg?80e76o#h5p-core-15') format('svg');
>>>>>>> e00bdbd1
  font-weight: normal;
  font-style: normal;
}

html.h5p-iframe, html.h5p-iframe > body {
  font-family: Sans-Serif; /* Use the browser's default sans-serif font. (Since Heletica doesn't look nice on Windows, and Arial on OS X.) */
  width: 100%;
  height: 100%;
  margin: 0;
  padding: 0;
}
.h5p-semi-fullscreen, .h5p-fullscreen, html.h5p-iframe .h5p-container {
  overflow: hidden;
}
.h5p-content {
  position: relative;
  background: #fefefe;
  border: 1px solid #EEE;
  border-bottom: none;
  box-sizing: border-box;
  -moz-box-sizing: border-box;
}
html.h5p-iframe .h5p-content {
  font-size: 16px;
  line-height: 1.5em;
  width: 100%;
  height: auto;
}
html.h5p-iframe .h5p-fullscreen .h5p-content,
html.h5p-iframe .h5p-semi-fullscreen .h5p-content {
  height: 100%;
}
.h5p-content.h5p-no-frame,
.h5p-fullscreen .h5p-content,
.h5p-semi-fullscreen .h5p-content {
  border: 0;
}
.h5p-container {
  position: relative;
  z-index: 1;
}
.h5p-iframe-wrapper.h5p-fullscreen {
  background-color: #000;
}
body.h5p-semi-fullscreen {
  position: fixed;
  width: 100%;
  height: 100%;
}
.h5p-container.h5p-semi-fullscreen {
  position: fixed;
  top: 0;
  left: 0;
  z-index: 101;
  width: 100%;
  height: 100%;
  background-color: #FFF;
}

.h5p-content-controls {
  margin: 0;
  position: absolute;
  right: 0;
  top: 0;
  z-index: 3;
}
.h5p-fullscreen .h5p-content-controls {
  display: none;
}

.h5p-content-controls > a:link, .h5p-content-controls > a:visited, a.h5p-disable-fullscreen:link, a.h5p-disable-fullscreen:visited {
  color: #e5eef6;
}

.h5p-enable-fullscreen:before {
  font-family: 'H5P';
  content: "\e88c";
}
.h5p-disable-fullscreen:before {
  font-family: 'H5P';
  content: "\e891";
}
.h5p-enable-fullscreen, .h5p-disable-fullscreen {
  cursor: pointer;
  color: #EEE;
  background: rgb(0,0,0);
  background: rgba(0,0,0,0.3);
  line-height: 0.975em;
  font-size: 2em;
  width: 1.125em;
  height: 0.925em;
  text-indent: -0.0875em;
  outline: none;
}
.h5p-disable-fullscreen {
  line-height: 0.925em;
  width: 1.1em;
  height: 0.9em;
}
.h5p-enable-fullscreen:hover, .h5p-disable-fullscreen:hover {
  background: rgba(0,0,0,0.5);
}
.h5p-semi-fullscreen .h5p-enable-fullscreen {
  display: none;
}

div.h5p-fullscreen {
  width: 100%;
  height: 100%;
}
.h5p-iframe-wrapper {
  width: auto;
  height: auto;
}

.h5p-fullscreen .h5p-iframe-wrapper,
.h5p-semi-fullscreen .h5p-iframe-wrapper {
  width: 100%;
  height: 100%;
}

.h5p-iframe-wrapper.h5p-semi-fullscreen {
  width: auto;
  height: auto;
  background: black;
  position: fixed;
  top: 0;
  left: 0;
  right: 0;
  bottom: 0;
  z-index: 100001;
}
.h5p-iframe-wrapper.h5p-semi-fullscreen .buttons {
  position: absolute;
  top: 0;
  right: 0;
  z-index: 20;
}
.h5p-iframe-wrapper iframe.h5p-iframe {
  width: 100%;
  height: 100%;
  z-index: 10;
  overflow: hidden;
  border: 0;
  display: block;
}

.h5p-content ul.h5p-actions {
  box-sizing: border-box;
  -moz-box-sizing: border-box;
  overflow: hidden;
  list-style: none;
  padding: 0px 10px;
  margin: 0;
  height: 25px;
  font-size: 12px;
  background: #FAFAFA;
  border-top: 1px solid #EEE;
  border-bottom: 1px solid #EEE;
  clear: both;
  font-family: Sans-Serif;
}
.h5p-fullscreen .h5p-actions, .h5p-semi-fullscreen .h5p-actions {
  display: none;
}
.h5p-actions > .h5p-button {
  float: left;
  cursor: pointer;
  margin: 0 0.5em 0 0;
  background: none;
  padding: 0 0.75em 0 0.25em;
  vertical-align: top;
  color: #999;
  text-decoration: none;
  outline: none;
  line-height: 23px;
}
.h5p-actions > .h5p-button:hover {
  color: #666;
}
.h5p-actions > .h5p-button:active,
.h5p-actions > .h5p-button:focus,
.h5p-actions .h5p-link:active,
.h5p-actions .h5p-link:focus {
  color: #666;
}
.h5p-actions > .h5p-button:focus,
.h5p-actions .h5p-link:focus {
  outline-style: solid;
  outline-width: thin;
  outline-offset: -2px;
  outline-color: #9ecaed;
}
.h5p-actions > .h5p-button:before {
  font-family: 'H5P';
  font-size: 1em;
  padding-right: 0;
  font-size: 1.7em;
  line-height: 1.125em;
  vertical-align: middle;
}
.h5p-actions > .h5p-button.h5p-export:before {
  content: "\e893";
}
.h5p-actions > .h5p-button.h5p-copyrights:before {
  content: "\e88f";
}
.h5p-actions > .h5p-button.h5p-embed:before {
  content: "\e892";
}
.h5p-actions .h5p-link {
  float: right;
  margin-right: 0;
  font-size: 2.0em;
  line-height: 23px;
  overflow: hidden;
  color: #999;
  text-decoration: none;
  outline: none;
}
.h5p-actions .h5p-link:before {
  font-family: 'H5P';
  content: "\e88e";
  vertical-align: bottom;
}
.h5p-actions > li {
  margin: 0;
  list-style: none;
}
.h5p-popup-dialog {
  position: absolute;
  top: 0;
  left: 0;
  width: 100%;
  height: 100%;
  z-index: 100;
  padding: 2em;
  box-sizing: border-box;
  -moz-box-sizing: border-box;
  opacity: 0;
  -webkit-transition: opacity 0.2s;
  -moz-transition: opacity 0.2s;
  -o-transition: opacity 0.2s;
  transition: opacity 0.2s;
  background:#000;
  background:rgba(0,0,0,0.75);
}
.h5p-popup-dialog.h5p-open {
  opacity: 1;
}
.h5p-popup-dialog .h5p-inner {
  box-sizing: border-box;
  -moz-box-sizing: border-box;
  background: #fff;
  height: 100%;
  max-height: 100%;
  position: relative;
}
.h5p-popup-dialog .h5p-inner > h2 {
  position: absolute;
  box-sizing: border-box;
  -moz-box-sizing: border-box;
  width: 100%;
  margin: 0;
  background: #eee;
  display: block;
  color: #656565;
  font-size: 1.25em;
  padding: 0.325em 0.5em 0.25em;
  line-height: 1.25em;
  border-bottom: 1px solid #ccc;
}
.h5p-embed-dialog .h5p-inner {
  width: 300px;
  left: 50%;
  top: 50%;
  margin: 0 0 0 -150px;
  transition: margin 250ms linear 100ms;
}
.h5p-embed-dialog .h5p-embed-code-container,
.h5p-embed-size {
  resize: none;
  outline: none;
  width: 100%;
  padding: 0.375em 0.5em 0.25em;
  margin: 0;
  overflow: hidden;
  border: 1px solid #ccc;
  box-shadow: 0 1px 2px 0 #d0d0d0 inset;
  font-size: 0.875em;
  letter-spacing: 0.065em;
  font-family: sans-serif;
  white-space: pre;
  line-height: 1.5em;
  height: 2.0714em;
  background: #f5f5f5;
  box-sizing: border-box;
  -moz-box-sizing: border-box;
}
.h5p-embed-dialog .h5p-embed-code-container:focus {
  height: 5em;
}
.h5p-embed-size {
  width: 3.5em;
  text-align: right;
  margin: 0.5em 0;
  line-height: 2em;
}
.h5p-popup-dialog .h5p-scroll-content {
  border-top: 2.25em solid transparent;
  padding: 1em;
  box-sizing: border-box;
  -moz-box-sizing: border-box;
  height: 100%;
  overflow: auto;
  overflow-x: hidden;
  overflow-y: auto;
  color: #555555;
}
.h5p-popup-dialog .h5p-scroll-content::-webkit-scrollbar {
  width: 8px;
}
.h5p-popup-dialog .h5p-scroll-content::-webkit-scrollbar-track {
  background: #e0e0e0;
}
.h5p-popup-dialog .h5p-scroll-content::-webkit-scrollbar-thumb {
  box-shadow: 0 0 10px #000 inset;
  border-radius: 4px;
}
.h5p-popup-dialog .h5p-close {
  cursor: pointer;
  outline:none
}
.h5p-popup-dialog .h5p-close:after {
  font-family: 'H5P';
  content: "\e894";
  font-size: 2em;
  position: absolute;
  right: 0;
  top: 0;
  width: 1.125em;
  height: 1.125em;
  line-height: 1.125em;
  color: #656565;
  cursor: pointer;
  text-indent: -0.065em;
}
.h5p-popup-dialog .h5p-close:hover:after,
.h5p-popup-dialog .h5p-close:focus:after {
  color: #454545;
}
.h5p-popup-dialog .h5p-close:active:after {
  color: #252525;
}
.h5p-poopup-dialog h2 {
  margin: 0.25em 0 0.5em;
}
.h5p-popup-dialog h3 {
  margin: 0.75em 0 0.25em;
}
.h5p-popup-dialog dl {
  margin: 0.25em 0 0.75em;
}
.h5p-popup-dialog dt {
  float: left;
  margin: 0 0.75em 0 0;
}
.h5p-popup-dialog dt:after {
  content: ':';
}
.h5p-popup-dialog dd {
  margin: 0;
}
.h5p-expander {
  cursor: pointer;
  font-size: 1.125em;
  outline: none;
  margin: 0.5em 0 0;
  display: inline-block;
}
.h5p-expander:before {
  content: "+";
  width: 1em;
  display: inline-block;
  font-weight: bold;
}
.h5p-expander.h5p-open:before {
  content: "-";
  text-indent: 0.125em;
}
.h5p-expander:hover,
.h5p-expander:focus {
  color: #303030;
}
.h5p-expander:active {
  color: #202020;
}
.h5p-expander-content {
  display: none;
}
.h5p-expander-content p {
  margin: 0.5em 0;
}
.h5p-content-copyrights {
  border-left: 0.25em solid #d0d0d0;
  margin-left: 0.25em;
  padding-left: 0.25em;
}
.h5p-throbber {
  background: url('../images/throbber.gif?ver=1.2.1') 10px center no-repeat;
  padding-left: 38px;
  min-height: 30px;
  line-height: 30px;
}
.h5p-dialog-ok-button {
  cursor: default;
  float: right;
  outline: none;
  border: 2px solid #ccc;
  padding: 0.25em 0.75em 0.125em;
  background: #eee;
}
.h5p-dialog-ok-button:hover,
.h5p-dialog-ok-button:focus {
  background: #fafafa;
}
.h5p-dialog-ok-button:active {
  background: #eeffee;
}<|MERGE_RESOLUTION|>--- conflicted
+++ resolved
@@ -3,19 +3,11 @@
 /* Custom H5P font to use for icons. */
 @font-face {
   font-family: 'h5p';
-<<<<<<< HEAD
-  src:    url('../fonts/h5p-core-16.eot?vqz3xj');
-  src:    url('../fonts/h5p-core-16.eot?vqz3xj#iefix') format('embedded-opentype'),
-  url('../fonts/h5p-core-16.ttf?vqz3xj') format('truetype'),
-  url('../fonts/h5p-core-16.woff?vqz3xj') format('woff'),
-  url('../fonts/h5p-core-16.svg?vqz3xj#h5p-core-16') format('svg');
-=======
   src:    url('../fonts/h5p-core-16.eot?80e76o');
   src:    url('../fonts/h5p-core-16.eot?80e76o#iefix') format('embedded-opentype'),
   url('../fonts/h5p-core-16.ttf?80e76o') format('truetype'),
   url('../fonts/h5p-core-16.woff?80e76o') format('woff'),
   url('../fonts/h5p-core-16.svg?80e76o#h5p-core-15') format('svg');
->>>>>>> e00bdbd1
   font-weight: normal;
   font-style: normal;
 }
