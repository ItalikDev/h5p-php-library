--- conflicted
+++ resolved
@@ -228,25 +228,18 @@
 .h5p-actions .h5p-link:focus {
   color: #666;
 }
-<<<<<<< HEAD
 .h5p-actions > .h5p-button > button {
   display: inline-flex;
   padding: 0 0.75em 0 0.25em;
+  color: #6A6A6A;
 
   /* Disable default button style */
   background: none;
-  color: inherit;
   border: none;
   font: inherit;
   cursor: pointer;
 }
 .h5p-actions > .h5p-button:focus > button,
-=======
-.h5p-actions > .h5p-button > span {
-  color: #6A6A6A;
-}
-.h5p-actions > .h5p-button:focus,
->>>>>>> f553793e
 .h5p-actions .h5p-link:focus {
   outline-style: solid;
   outline-width: thin;
