--- conflicted
+++ resolved
@@ -246,7 +246,9 @@
   font-size: 1.5em;
   font-weight: bold;
 }
-<<<<<<< HEAD
+#h5p-admin-container .h5p-admin-center {
+  text-align: center;
+}
 .h5p-pagination {
   text-align: center;
 }
@@ -255,8 +257,4 @@
 }
 .h5p-data-view input[type="text"] {
   margin-bottom: 0.5em;
-=======
-#h5p-admin-container .h5p-admin-center {
-  text-align: center;
->>>>>>> a8e68543
 }