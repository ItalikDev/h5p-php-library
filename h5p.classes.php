--- conflicted
+++ resolved
@@ -3511,7 +3511,6 @@
       'offlineDialogRetryMessage' => $this->h5pF->t('Retrying in :num....'),
       'offlineDialogRetryButtonLabel' => $this->h5pF->t('Retry now'),
       'offlineSuccessfulSubmit' => $this->h5pF->t('Successfully submitted results.'),
-<<<<<<< HEAD
       'mainTitle' => $this->h5pF->t('Sharing <strong>:title</strong>'),
       'editInfoTitle' => $this->h5pF->t('Edit info for <strong>:title</strong>'),
       'cancel' => $this->h5pF->t('Cancel'),
@@ -3981,10 +3980,6 @@
 
     return false;
   }
-=======
-    );
-  }
->>>>>>> 1a644dda
 }
 
 /**
